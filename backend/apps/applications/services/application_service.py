"""Бизнес-логика управления заявками."""

from __future__ import annotations

from typing import Any, Dict, Optional

from config.constants import (
    APPLICATION_CONSENT_CODES,
    APPLICATION_CONTACT_EMAIL_CODES,
    APPLICATION_CONTACT_PHONE_CODES,
    APPLICATION_STATUS_ALLOWED_TRANSITIONS,
    DEFAULT_CONSENT_TYPE,
)
from django.contrib.auth import get_user_model
from django.core.exceptions import ValidationError
from django.db import transaction
from django.http import HttpRequest
from django.utils import timezone

from ..models import (
    Application,
    ApplicationComment,
    ApplicationStatusHistory,
    AuditLog,
    DataConsent,
)

CONSENT_DECLINED_MESSAGE = (
    "Спасибо, что заглянули! Без согласия на обработку персональных данных мы пока не можем принять заявку. "
    "Если решите продолжить, просто начните заполнение заново. Мы всегда на связи: 8 800 550 17 82 или в Telegram https://t.me/fond_prodvigenie."
)


def change_status(
    application: Application,
    new_status: str,
    changed_by: Optional[object] = None,
    *,
    request: Optional[HttpRequest] = None,
) -> Application:
    """Изменяет статус заявки с проверкой допустимых переходов."""

    allowed_transitions: dict[str, set[str]] = {
        source: set(targets)
        for source, targets in APPLICATION_STATUS_ALLOWED_TRANSITIONS.items()
    }

    current_status = application.status
    if current_status == new_status:
        return application

    if current_status not in allowed_transitions or new_status not in allowed_transitions.get(current_status, set()):
        raise ValidationError("Недопустимый переход статуса")

    with transaction.atomic():
        ApplicationStatusHistory.objects.create(
            application=application,
            old_status=current_status,
            new_status=new_status,
            changed_by=changed_by,
        )
        application.status = new_status
        if new_status == Application.Status.SUBMITTED:
            application.submitted_at = timezone.now()
        application.save(update_fields=["status", "submitted_at", "updated_at"])
        audit(
            action="status_change",
            table_name="applications",
            record_id=application.public_id,
            user=changed_by,
            request=request,
        )
    return application


def add_comment(
    application: Application,
    user: Optional[object],
    comment: str,
    *,
    is_urgent: bool = False,
    request: Optional[HttpRequest] = None,
) -> ApplicationComment:
    """Создаёт комментарий для заявки и пишет аудит."""

    with transaction.atomic():
        new_comment = ApplicationComment.objects.create(
            application=application,
            user=user,
            comment=comment,
            is_urgent=is_urgent,
        )
        audit(
            action="comment_add",
            table_name="comments",
            record_id=application.public_id,
            user=user,
            request=request,
        )
    return new_comment


def record_consent(
    *,
    user: object,
    application: Application,
    consent_type: str,
    is_given: bool,
    ip_address: Optional[str] = None,
) -> DataConsent:
    """Фиксирует согласие пользователя на обработку данных."""

    consent, _ = DataConsent.objects.update_or_create(
        user=user,
        application=application,
        consent_type=consent_type,
        defaults={
            "is_given": is_given,
            "given_at": timezone.now() if is_given else None,
            "ip_address": ip_address,
        },
    )
    return consent


def audit(
    *,
    action: str,
    table_name: str,
    record_id: Optional[str],
    user: Optional[object] = None,
    request: Optional[HttpRequest] = None,
) -> AuditLog:
    """Сохраняет запись аудита."""

    ip_address: Optional[str] = None
    if request is not None:
        forwarded = request.META.get("HTTP_X_FORWARDED_FOR")
        if forwarded:
            ip_address = forwarded.split(",")[0].strip()
        else:
            ip_address = request.META.get("REMOTE_ADDR")
    log = AuditLog.objects.create(
        user=user if hasattr(user, "pk") else None,
        action=action,
        table_name=table_name,
        record_id=record_id,
        ip_address=ip_address,
    )
    return log


def _first_answer(answers: Dict[str, Any], codes: tuple[str, ...]) -> Optional[Any]:
    """Возвращает первый непустой ответ среди указанных кодов вопросов."""

    for code in codes:
        value = answers.get(code)
        if value not in (None, "", []):
            return value
    return None


def ensure_applicant_account(
    application: Application,
    answers: Dict[str, Any],
    *,
    request: Optional[HttpRequest] = None,
):
    """Обеспечивает создание/привязку пользователя к заявке по ответам анкеты."""

<<<<<<< HEAD
    email_value = _first_answer(answers, CONTACT_EMAIL_CODES)
    phone_value = _first_answer(answers, CONTACT_PHONE_CODES)
    if not email_value and not phone_value:
=======
    email_value = _first_answer(answers, APPLICATION_CONTACT_EMAIL_CODES)
    phone_value = _first_answer(answers, APPLICATION_CONTACT_PHONE_CODES)
    if not email_value or not phone_value:
>>>>>>> 32200076
        return application.user

    email = str(email_value).strip().lower() if email_value else None
    phone = str(phone_value).strip() if phone_value else None
    if not email:
        # Без email идентифицировать пользователя надёжно нельзя
        return application.user
    User = get_user_model()

    user = application.user
    if user:
        # обновим email/phone при необходимости
        updates: list[str] = []
        if email and user.email != email and not User.objects.filter(email=email).exclude(pk=user.pk).exists():
            user.email = email
            updates.append("email")
        if phone and user.phone != phone and not User.objects.filter(phone=phone).exclude(pk=user.pk).exists():
            user.phone = phone
            updates.append("phone")
        if updates:
            user.save(update_fields=updates)
    else:
        # Пытаемся найти существующего пользователя
        user = User.objects.filter(email=email).first()
        if not user and phone:
            user = User.objects.filter(phone=phone).first()
        if user:
            updated: list[str] = []
            if user.email != email:
                user.email = email
                updated.append("email")
            if phone and user.phone != phone:
                user.phone = phone
                updated.append("phone")
            if updated:
                user.save(update_fields=updated)
        else:
            user = User.objects.create_user(email=email, phone=phone, password=None)

    if user and application.user_id != user.pk:
        application.user = user
        application.save(update_fields=["user", "updated_at"])

    if user and _first_answer(answers, APPLICATION_CONSENT_CODES) is True:
        existing = DataConsent.objects.filter(
            user=user,
            application=application,
            consent_type=DEFAULT_CONSENT_TYPE,
        ).first()
        if not existing or not existing.is_given:
            record_consent(
                user=user,
                application=application,
                consent_type=DEFAULT_CONSENT_TYPE,
                is_given=True,
                ip_address=None,
            )

    return user


def handle_consent_decline(application: Application) -> None:
    """Удаляет заявку и при необходимости связанную учётную запись."""

    user = application.user
    user_pk: Optional[int] = user.pk if user else None
    user_role = getattr(user, "role", None) if user else None
    other_applications = False
    if user:
        other_applications = user.applications.exclude(pk=application.pk).exists()

    with transaction.atomic():
        Application.objects.filter(pk=application.pk).delete()
        if user_pk is not None and not other_applications:
            user_model = get_user_model()
            applicant_role = getattr(user_model, "Role", None)
            if applicant_role is None or user_role == applicant_role.APPLICANT:
                user_model.objects.filter(pk=user_pk).delete()


__all__ = [
    "change_status",
    "add_comment",
    "record_consent",
    "ensure_applicant_account",
    "audit",
    "handle_consent_decline",
    "CONSENT_DECLINED_MESSAGE",
]<|MERGE_RESOLUTION|>--- conflicted
+++ resolved
@@ -168,15 +168,9 @@
 ):
     """Обеспечивает создание/привязку пользователя к заявке по ответам анкеты."""
 
-<<<<<<< HEAD
-    email_value = _first_answer(answers, CONTACT_EMAIL_CODES)
-    phone_value = _first_answer(answers, CONTACT_PHONE_CODES)
-    if not email_value and not phone_value:
-=======
     email_value = _first_answer(answers, APPLICATION_CONTACT_EMAIL_CODES)
     phone_value = _first_answer(answers, APPLICATION_CONTACT_PHONE_CODES)
     if not email_value or not phone_value:
->>>>>>> 32200076
         return application.user
 
     email = str(email_value).strip().lower() if email_value else None
