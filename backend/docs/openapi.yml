--- conflicted
+++ resolved
@@ -59,7 +59,6 @@
         '201':
           content:
             application/json:
-<<<<<<< HEAD
               schema:
                 $ref: '#/components/schemas/ApplicationCommentOut'
           description: ''
@@ -89,32 +88,13 @@
       security:
       - jwtAuth: []
       - {}
-=======
-              schema: { $ref: '#/components/schemas/MeOut' }
-        "401": { $ref: '#/components/responses/Unauthorized' }
-
-  /api/v1/applications/forms/{survey_code}/sessions/:
-    post:
-      tags: [Public Forms]
-      summary: Создать сессию заполнения анкеты (анонимно)
-      parameters:
-        - in: path
-          name: survey_code
-          required: true
-          schema: { type: string }
->>>>>>> 0c0a1f26
       responses:
         '201':
           content:
             application/json:
-<<<<<<< HEAD
               schema:
                 $ref: '#/components/schemas/DataConsent'
           description: ''
-=======
-              schema: { $ref: '#/components/schemas/ApplicationDraftOut' }
-
->>>>>>> 0c0a1f26
   /api/v1/applications/{public_id}/draft/:
     get:
       operationId: v1_applications_draft_retrieve
@@ -131,7 +111,6 @@
       - jwtAuth: []
       - {}
       responses:
-<<<<<<< HEAD
         '200':
           content:
             application/json:
@@ -141,19 +120,6 @@
   /api/v1/applications/{public_id}/draft/patch/:
     patch:
       operationId: v1_applications_draft_patch_partial_update
-=======
-        "200":
-          description: Черновик заявки
-          content:
-            application/json:
-              schema: { $ref: '#/components/schemas/ApplicationDraftOut' }
-        "404": { $ref: '#/components/responses/NotFound' }
-
-  /api/v1/applications/{public_id}/draft/patch/:
-    patch:
-      tags: [Public Forms]
-      summary: Частично сохранить ответы черновика
->>>>>>> 0c0a1f26
       parameters:
       - in: path
         name: public_id
@@ -166,7 +132,6 @@
       requestBody:
         content:
           application/json:
-<<<<<<< HEAD
             schema:
               $ref: '#/components/schemas/PatchedDraftPatch'
           application/x-www-form-urlencoded:
@@ -258,67 +223,6 @@
       - v1
       security:
       - jwtAuth: []
-=======
-            schema: { $ref: '#/components/schemas/ApplicationDraftPatchIn' }
-      responses:
-        "200":
-          description: Черновик обновлён
-          content:
-            application/json:
-              schema: { $ref: '#/components/schemas/ApplicationDraftOut' }
-        "400": { $ref: '#/components/responses/ValidationError' }
-        "404": { $ref: '#/components/responses/NotFound' }
-
-  /api/v1/applications/{public_id}/next/:
-    post:
-      tags: [Public Forms]
-      summary: Сохранить ответы шага и перейти далее
-      parameters:
-        - $ref: '#/components/parameters/PublicId'
-      requestBody:
-        required: false
-        content:
-          application/json:
-            schema: { $ref: '#/components/schemas/ApplicationDraftPatchIn' }
-      responses:
-        "200":
-          description: Новый текущий шаг
-          content:
-            application/json:
-              schema: { $ref: '#/components/schemas/ApplicationNextOut' }
-        "400": { $ref: '#/components/responses/ValidationError' }
-        "404": { $ref: '#/components/responses/NotFound' }
-
-  /api/v1/applications/{public_id}/submit/:
-    post:
-      tags: [Public Forms]
-      summary: Финальная отправка анкеты
-      parameters:
-        - $ref: '#/components/parameters/PublicId'
-      requestBody:
-        required: false
-        content:
-          application/json:
-            schema: { $ref: '#/components/schemas/ApplicationDraftPatchIn' }
-      responses:
-        "200":
-          description: Заявка отправлена
-          content:
-            application/json:
-              schema: { $ref: '#/components/schemas/ApplicationSubmitOut' }
-        "400": { $ref: '#/components/responses/ValidationError' }
-        "404": { $ref: '#/components/responses/NotFound' }
-
-  /api/v1/consents:
-    post:
-      tags: [Public Forms]
-      summary: Зафиксировать согласие на обработку ПДн
-      requestBody:
-        required: true
-        content:
-          application/json:
-            schema: { $ref: '#/components/schemas/ConsentIn' }
->>>>>>> 0c0a1f26
       responses:
         '200':
           content:
@@ -554,7 +458,6 @@
       type: object
       description: Комментарий заявки для отображения.
       properties:
-<<<<<<< HEAD
         id:
           type: integer
           readOnly: true
@@ -623,9 +526,6 @@
           additionalProperties: {}
           readOnly: true
         comments:
-=======
-        errors:
->>>>>>> 0c0a1f26
           type: array
           description: Ошибки валидации ответов
           items:
@@ -638,7 +538,6 @@
           description: Ошибки по документам (если есть)
           items:
             type: object
-<<<<<<< HEAD
             additionalProperties: {}
           readOnly: true
         status_history:
@@ -660,13 +559,6 @@
       - status_history
       - survey_code
     ApplicationShort:
-=======
-            properties:
-              code: { type: string }
-              message: { type: string }
-
-    LoginIn:
->>>>>>> 0c0a1f26
       type: object
       description: Краткая информация о заявке для списков.
       properties:
@@ -730,7 +622,6 @@
           readOnly: true
         created_at:
           type: string
-<<<<<<< HEAD
           format: date-time
           readOnly: true
           title: Создан
@@ -742,15 +633,9 @@
       - new_status
       - old_status
     AuthTokens:
-=======
-          enum: [web, telegram]
-
-    OptionOut:
->>>>>>> 0c0a1f26
       type: object
       description: 'Ответ при успешной аутентификации: пара токенов и данные пользователя.'
       properties:
-<<<<<<< HEAD
         access:
           type: string
         refresh:
@@ -767,17 +652,9 @@
       type: string
       description: '* `pdn_152` - Персональные данные (152-ФЗ)'
     CreateSessionRequest:
-=======
-        value: { type: string }
-        label: { type: string }
-        order: { type: integer }
-
-    QuestionOut:
->>>>>>> 0c0a1f26
       type: object
       description: Параметры создания сессии заполнения анкеты.
       properties:
-<<<<<<< HEAD
         applicant_type:
           type: string
     DataConsent:
@@ -828,65 +705,10 @@
       - current_step
       - public_id
     DraftPatch:
-=======
-        id: { type: integer }
-        code: { type: string }
-        type:
-          type: string
-          enum: [text, number, date, select_one, select_many, yes_no, file]
-        label: { type: string }
-        required: { type: boolean }
-        payload: { type: object }
-        options:
-          type: array
-          items: { $ref: '#/components/schemas/OptionOut' }
+      type: object
+      description: Входные данные для обновления черновика анкеты.
+      properties:
 
-    StepOut:
-      type: object
-      properties:
-        id: { type: integer }
-        code: { type: string }
-        title: { type: string }
-        order: { type: integer }
-        questions:
-          type: array
-          items: { $ref: '#/components/schemas/QuestionOut' }
-
-    SurveyOut:
-      type: object
-      properties:
-        id: { type: integer }
-        code: { type: string }
-        title: { type: string }
-        version: { type: integer }
-        is_active: { type: boolean }
-        steps:
-          type: array
-          items: { $ref: '#/components/schemas/StepOut' }
-
-    AnswerPatchItem:
-      type: object
-      required: [question_code, value]
-      properties:
-        question_code: { type: string }
-        value: {}
-
-    ApplicationDraftPatchIn:
-      type: object
-      properties:
-        step_code:
-          type: string
-          description: Принудительно сделать шаг текущим
-        answers:
-          type: array
-          items: { $ref: '#/components/schemas/AnswerPatchItem' }
-
-    ApplicationDraftOut:
->>>>>>> 0c0a1f26
-      type: object
-      description: Входные данные для обновления черновика анкеты.
-      properties:
-<<<<<<< HEAD
         answers:
           type: array
           items:
@@ -894,30 +716,6 @@
         step_code:
           type: string
     Login:
-=======
-        public_id: { type: string, format: uuid }
-        current_step:
-          oneOf:
-            - $ref: '#/components/schemas/StepOut'
-            - type: 'null'
-        answers:
-          type: object
-          additionalProperties: {}
-
-    ApplicationNextOut:
-      allOf:
-        - $ref: '#/components/schemas/ApplicationDraftOut'
-
-    ApplicationSubmitOut:
-      type: object
-      properties:
-        public_id: { type: string, format: uuid }
-        status:
-          type: string
-          enum: [draft, submitted, under_review, approved, rejected]
-
-    ApplicationOut:
->>>>>>> 0c0a1f26
       type: object
       description: Сериализатор для логина по email и паролю.
       properties:
@@ -926,28 +724,11 @@
           format: email
         password:
           type: string
-<<<<<<< HEAD
           writeOnly: true
       required:
       - email
       - password
     NextOut:
-=======
-          enum: [draft, submitted, under_review, approved, rejected]
-        created_at: { type: string, format: date-time }
-        submitted_at: { type: string, format: date-time, nullable: true }
-        survey_code: { type: string }
-        applicant_name: { type: string, nullable: true }
-
-    ApplicationFieldOut:
-      type: object
-      properties:
-        code: { type: string }
-        label: { type: string }
-        value: {}
-
-    PresignUploadIn:
->>>>>>> 0c0a1f26
       type: object
       description: Ответ при переходе к следующему шагу.
       properties:
